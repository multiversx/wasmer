[package]
name = "wasmer-middleware-common"
<<<<<<< HEAD
repository = "https://github.com/ElrondNetwork/wasmer"
version = "0.11.0"
=======
version = "0.15.0"
repository = "https://github.com/wasmerio/wasmer"
>>>>>>> 548f8b19
description = "Wasmer runtime common middlewares"
license = "MIT"
authors = ["The Wasmer Engineering Team <engineering@wasmer.io>"]
keywords = ["wasm", "webassembly", "middleware", "metering"]
categories = ["wasm"]
edition = "2018"

[dependencies]
wasmer-runtime-core = { path = "../runtime-core", version = "0.15.0" }<|MERGE_RESOLUTION|>--- conflicted
+++ resolved
@@ -1,12 +1,7 @@
 [package]
 name = "wasmer-middleware-common"
-<<<<<<< HEAD
 repository = "https://github.com/ElrondNetwork/wasmer"
-version = "0.11.0"
-=======
 version = "0.15.0"
-repository = "https://github.com/wasmerio/wasmer"
->>>>>>> 548f8b19
 description = "Wasmer runtime common middlewares"
 license = "MIT"
 authors = ["The Wasmer Engineering Team <engineering@wasmer.io>"]
