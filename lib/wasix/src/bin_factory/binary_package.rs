--- conflicted
+++ resolved
@@ -81,18 +81,8 @@
         rt: &(dyn Runtime + Send + Sync),
     ) -> Result<Self, anyhow::Error> {
         let source = rt.source();
-<<<<<<< HEAD
         let root = PackageInfo::from_manifest(container.manifest())?;
         let root_id = root.id.clone();
-=======
-        let root = PackageInfo::from_manifest(container.manifest(), container.version())?;
-        let hash = container.webc_hash();
-        let root_id = PackageId {
-            package_name: root.name.clone(),
-            version: root.version.clone(),
-            hash: WebcHash::from_bytes(hash),
-        };
->>>>>>> 48e84241
 
         let resolution = crate::runtime::resolver::resolve(&root_id, &root, &*source).await?;
         let pkg = rt
