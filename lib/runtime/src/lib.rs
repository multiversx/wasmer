#![deny(
    dead_code,
    missing_docs,
    nonstandard_style,
    unused_imports,
    unused_mut,
    unused_variables,
    unused_unsafe,
    unreachable_patterns
)]
#![doc(html_favicon_url = "https://wasmer.io/static/icons/favicon.ico")]
#![doc(html_logo_url = "https://avatars3.githubusercontent.com/u/44205449?s=200&v=4")]

//! Wasmer-runtime is a library that makes embedding WebAssembly
//! in your application easy, efficient, and safe.
//!
//! # How to use Wasmer-Runtime
//!
//! The easiest way is to use the [`instantiate`] function to create an [`Instance`].
//! Then you can use [`call`] or [`func`] and then [`call`][func.call] to call an exported function safely.
//!
//! [`instantiate`]: fn.instantiate.html
//! [`Instance`]: struct.Instance.html
//! [`call`]: struct.Instance.html#method.call
//! [`func`]: struct.Instance.html#method.func
//! [func.call]: struct.Function.html#method.call
//!
//! ## Here's an example:
//!
//! Given this WebAssembly:
//!
//! ```wat
//! (module
//!   (type $t0 (func (param i32) (result i32)))
//!   (func $add_one (export "add_one") (type $t0) (param $p0 i32) (result i32)
//!     get_local $p0
//!     i32.const 1
//!     i32.add))
//! ```
//!
//! compiled into wasm bytecode, we can call the exported "add_one" function:
//!
//! ```
//! static WASM: &'static [u8] = &[
//!     // The module above compiled to bytecode goes here.
//!     // ...
//! #   0x00, 0x61, 0x73, 0x6d, 0x01, 0x00, 0x00, 0x00, 0x01, 0x06, 0x01, 0x60,
//! #   0x01, 0x7f, 0x01, 0x7f, 0x03, 0x02, 0x01, 0x00, 0x07, 0x0b, 0x01, 0x07,
//! #   0x61, 0x64, 0x64, 0x5f, 0x6f, 0x6e, 0x65, 0x00, 0x00, 0x0a, 0x09, 0x01,
//! #   0x07, 0x00, 0x20, 0x00, 0x41, 0x01, 0x6a, 0x0b, 0x00, 0x1a, 0x04, 0x6e,
//! #   0x61, 0x6d, 0x65, 0x01, 0x0a, 0x01, 0x00, 0x07, 0x61, 0x64, 0x64, 0x5f,
//! #   0x6f, 0x6e, 0x65, 0x02, 0x07, 0x01, 0x00, 0x01, 0x00, 0x02, 0x70, 0x30,
//! ];
//!
//! use wasmer_runtime::{
//!     instantiate,
//!     Value,
//!     imports,
//!     error,
//!     Func,
//! };
//!
//! fn main() -> error::Result<()> {
//!     // We're not importing anything, so make an empty import object.
//!     let import_object = imports! {};
//!
//!     let mut instance = instantiate(WASM, &import_object)?;
//!
//!     let add_one: Func<i32, i32> = instance.func("add_one")?;
//!
//!     let value = add_one.call(42)?;
//!
//!     assert_eq!(value, 43);
//!
//!     Ok(())
//! }
//! ```
//!
//! # Additional Notes:
//!
//! The `wasmer-runtime` is build to support compiler multiple backends.
//! Currently, we support the [Cranelift] compiler with the [`wasmer-clif-backend`] crate.
//!
//! You can specify the compiler you wish to use with the [`compile_with`] function.
//!
//! [Cranelift]: https://github.com/CraneStation/cranelift
//! [`wasmer-clif-backend`]: https://crates.io/crates/wasmer-clif-backend
//! [`compile_with`]: fn.compile_with.html

pub use wasmer_runtime_core::backend::{Backend, Features};
pub use wasmer_runtime_core::codegen::{MiddlewareChain, StreamingCompiler};
pub use wasmer_runtime_core::export::Export;
pub use wasmer_runtime_core::global::Global;
pub use wasmer_runtime_core::import::{ImportObject, LikeNamespace};
pub use wasmer_runtime_core::instance::{DynFunc, Instance};
pub use wasmer_runtime_core::memory::ptr::{Array, Item, WasmPtr};
pub use wasmer_runtime_core::memory::Memory;
pub use wasmer_runtime_core::module::Module;
pub use wasmer_runtime_core::table::Table;
pub use wasmer_runtime_core::types::Value;
pub use wasmer_runtime_core::vm::Ctx;

pub use wasmer_runtime_core::Func;
pub use wasmer_runtime_core::{compile_with, validate};
pub use wasmer_runtime_core::{func, imports};

pub mod memory {
    //! The memory module contains the implementation data structures and helper functions used to
    //! manipulate and access wasm memory.
    pub use wasmer_runtime_core::memory::{Atomically, Memory, MemoryView};
}

pub mod wasm {
    //! Various types exposed by the Wasmer Runtime.
    pub use wasmer_runtime_core::global::Global;
    pub use wasmer_runtime_core::table::Table;
    pub use wasmer_runtime_core::types::{
        FuncSig, GlobalDescriptor, MemoryDescriptor, TableDescriptor, Type, Value,
    };
}

pub mod error {
    //! The error module contains the data structures and helper functions used to implement errors that
    //! are produced and returned from the wasmer runtime.
    pub use wasmer_runtime_core::cache::Error as CacheError;
    pub use wasmer_runtime_core::error::*;
}

pub mod units {
    //! Various unit types.
    pub use wasmer_runtime_core::units::{Bytes, Pages};
}

pub mod types {
    //! Various types.
    pub use wasmer_runtime_core::types::*;
}

pub mod cache;

pub use wasmer_runtime_core::backend::{Compiler, CompilerConfig};

/// Compile WebAssembly binary code into a [`Module`].
/// This function is useful if it is necessary to
/// compile a module before it can be instantiated
/// (otherwise, the [`instantiate`] function should be used).
///
/// [`Module`]: struct.Module.html
/// [`instantiate`]: fn.instantiate.html
///
/// # Params:
/// * `wasm`: A `&[u8]` containing the
///   binary code of the wasm module you want to compile.
/// # Errors:
/// If the operation fails, the function returns `Err(error::CompileError::...)`.
pub fn compile(wasm: &[u8]) -> error::CompileResult<Module> {
    wasmer_runtime_core::compile_with(&wasm[..], &default_compiler())
}

/// The same as `compile` but takes a `CompilerConfig` for the purpose of
/// changing the compiler's behavior
pub fn compile_with_config(
    wasm: &[u8],
    compiler_config: CompilerConfig,
) -> error::CompileResult<Module> {
    wasmer_runtime_core::compile_with_config(&wasm[..], &default_compiler(), compiler_config)
}

/// The same as `compile_with_config` but takes a `Compiler` for the purpose of
/// changing the backend.
pub fn compile_with_config_with(
    wasm: &[u8],
    compiler_config: CompilerConfig,
    compiler: &dyn Compiler,
) -> error::CompileResult<Module> {
    wasmer_runtime_core::compile_with_config(&wasm[..], compiler, compiler_config)
}

/// Compile and instantiate WebAssembly code without
/// creating a [`Module`].
///
/// [`Module`]: struct.Module.html
///
/// # Params:
/// * `wasm`: A `&[u8]` containing the
///   binary code of the wasm module you want to compile.
/// * `import_object`: An object containing the values to be imported
///   into the newly-created Instance, such as functions or
///   Memory objects. There must be one matching property
///   for each declared import of the compiled module or else a
///   LinkError is thrown.
/// # Errors:
/// If the operation fails, the function returns a
/// `error::CompileError`, `error::LinkError`, or
/// `error::RuntimeError` (all combined into an `error::Error`),
/// depending on the cause of the failure.
pub fn instantiate(wasm: &[u8], import_object: &ImportObject) -> error::Result<Instance> {
    let module = compile(wasm)?;
    module.instantiate(import_object)
}

/// Get a single instance of the default compiler to use.
///
/// The output of this function can be controlled by the mutually
/// exclusive `default-backend-llvm`, `default-backend-singlepass`,
/// and `default-backend-cranelift` feature flags.
pub fn default_compiler() -> impl Compiler {
    #[cfg(any(
        all(
            feature = "default-backend-llvm",
            not(feature = "docs"),
            any(
                feature = "default-backend-cranelift",
                feature = "default-backend-singlepass",
                feature = "deterministic-execution"
            )
        ),
        all(
            not(feature = "docs"),
            feature = "default-backend-cranelift",
            any(
                feature = "default-backend-singlepass",
                feature = "deterministic-execution"
            )
        ),
        all(
            feature = "default-backend-singlepass",
            feature = "deterministic-execution"
        )
    ))]
    compile_error!(
        "The `default-backend-X` features are mutually exclusive.  Please choose just one"
    );

    #[cfg(all(feature = "default-backend-llvm", not(feature = "docs")))]
    use wasmer_llvm_backend::LLVMCompiler as DefaultCompiler;

<<<<<<< HEAD
    #[cfg(all(feature = "default-backend-singlepass", not(feature = "docs")))]
=======
    #[cfg(any(
        feature = "default-backend-singlepass",
        feature = "deterministic-execution"
    ))]
>>>>>>> 420bfa57
    use wasmer_singlepass_backend::SinglePassCompiler as DefaultCompiler;

    #[cfg(any(feature = "default-backend-cranelift", feature = "docs"))]
    use wasmer_clif_backend::CraneliftCompiler as DefaultCompiler;

    DefaultCompiler::new()
}

/// Get the `Compiler` as a trait object for the given `Backend`.
/// Returns `Option` because support for the requested `Compiler` may
/// not be enabled by feature flags.
///
/// To get a list of the enabled backends as strings, call `Backend::variants()`.
pub fn compiler_for_backend(backend: Backend) -> Option<Box<dyn Compiler>> {
    match backend {
        #[cfg(feature = "cranelift")]
        Backend::Cranelift => Some(Box::new(wasmer_clif_backend::CraneliftCompiler::new())),

        #[cfg(any(feature = "singlepass", feature = "deterministic-execution"))]
        Backend::Singlepass => Some(Box::new(
            wasmer_singlepass_backend::SinglePassCompiler::new(),
        )),

        #[cfg(feature = "llvm")]
        Backend::LLVM => Some(Box::new(wasmer_llvm_backend::LLVMCompiler::new())),

<<<<<<< HEAD
=======
        #[cfg(any(
            not(feature = "llvm"),
            not(feature = "singlepass"),
            not(feature = "cranelift"),
            not(feature = "deterministic-execution"),
        ))]
>>>>>>> 420bfa57
        _ => None,
    }
}

/// The current version of this crate.
pub const VERSION: &str = env!("CARGO_PKG_VERSION");<|MERGE_RESOLUTION|>--- conflicted
+++ resolved
@@ -235,14 +235,10 @@
     #[cfg(all(feature = "default-backend-llvm", not(feature = "docs")))]
     use wasmer_llvm_backend::LLVMCompiler as DefaultCompiler;
 
-<<<<<<< HEAD
-    #[cfg(all(feature = "default-backend-singlepass", not(feature = "docs")))]
-=======
     #[cfg(any(
         feature = "default-backend-singlepass",
         feature = "deterministic-execution"
     ))]
->>>>>>> 420bfa57
     use wasmer_singlepass_backend::SinglePassCompiler as DefaultCompiler;
 
     #[cfg(any(feature = "default-backend-cranelift", feature = "docs"))]
@@ -269,15 +265,12 @@
         #[cfg(feature = "llvm")]
         Backend::LLVM => Some(Box::new(wasmer_llvm_backend::LLVMCompiler::new())),
 
-<<<<<<< HEAD
-=======
         #[cfg(any(
             not(feature = "llvm"),
             not(feature = "singlepass"),
             not(feature = "cranelift"),
             not(feature = "deterministic-execution"),
         ))]
->>>>>>> 420bfa57
         _ => None,
     }
 }
