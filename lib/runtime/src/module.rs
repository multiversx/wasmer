use crate::{
<<<<<<< HEAD
    backend::FuncResolver,
=======
    backend::{FuncResolver, ProtectedCaller},
>>>>>>> de046491
    error::Result,
    import::Imports,
    sig_registry::SigRegistry,
    structures::Map,
    types::{
        FuncIndex, Global, GlobalDesc, GlobalIndex, ImportedFuncIndex, ImportedGlobalIndex,
        ImportedMemoryIndex, ImportedTableIndex, Initializer, LocalGlobalIndex, LocalMemoryIndex,
        LocalTableIndex, Memory, MemoryIndex, SigIndex, Table, TableIndex,
    },
    Instance,
};
use hashbrown::HashMap;
use std::rc::Rc;

/// This is used to instantiate a new WebAssembly module.
#[doc(hidden)]
pub struct ModuleInner {
    pub func_resolver: Box<dyn FuncResolver>,
    pub protected_caller: Box<dyn ProtectedCaller>,

    // This are strictly local and the typsystem ensures that.
    pub memories: Map<LocalMemoryIndex, Memory>,
    pub globals: Map<LocalGlobalIndex, Global>,
    pub tables: Map<LocalTableIndex, Table>,

    // These are strictly imported and the typesystem ensures that.
    pub imported_functions: Map<ImportedFuncIndex, ImportName>,
    pub imported_memories: Map<ImportedMemoryIndex, (ImportName, Memory)>,
    pub imported_tables: Map<ImportedTableIndex, (ImportName, Table)>,
    pub imported_globals: Map<ImportedGlobalIndex, (ImportName, GlobalDesc)>,

    pub exports: HashMap<String, ExportIndex>,

    pub data_initializers: Vec<DataInitializer>,
    pub elem_initializers: Vec<TableInitializer>,

    pub start_func: Option<FuncIndex>,

    pub func_assoc: Map<FuncIndex, SigIndex>,
    pub sig_registry: SigRegistry,
}

pub struct Module(pub Rc<ModuleInner>);

impl Module {
    pub(crate) fn new(inner: Rc<ModuleInner>) -> Self {
        Module(inner)
    }

<<<<<<< HEAD
    /// Instantiate a WebAssembly module with the provided imports.
=======
    /// Instantiate a webassembly module with the provided imports.
>>>>>>> de046491
    pub fn instantiate(&self, imports: Imports) -> Result<Instance> {
        Instance::new(Rc::clone(&self.0), Box::new(imports))
    }
}

impl ModuleInner {}

#[doc(hidden)]
#[derive(Debug, Clone)]
pub struct ImportName {
    pub namespace: String,
    pub name: String,
}

impl From<(String, String)> for ImportName {
    fn from(n: (String, String)) -> Self {
        ImportName {
            namespace: n.0,
            name: n.1,
        }
    }
}

#[derive(Debug, Clone, Copy, PartialEq, Eq)]
pub enum ExportIndex {
    Func(FuncIndex),
    Memory(MemoryIndex),
    Global(GlobalIndex),
    Table(TableIndex),
}

/// A data initializer for linear memory.
#[derive(Debug, Clone)]
pub struct DataInitializer {
    /// The index of the memory to initialize.
    pub memory_index: MemoryIndex,
    /// Either a constant offset or a `get_global`
    pub base: Initializer,
    /// The initialization data.
    pub data: Vec<u8>,
}

/// A WebAssembly table initializer.
#[derive(Debug, Clone)]
pub struct TableInitializer {
    /// The index of a table to initialize.
    pub table_index: TableIndex,
    /// Either a constant offset or a `get_global`
    pub base: Initializer,
    /// The values to write into the table elements.
    pub elements: Vec<FuncIndex>,
}<|MERGE_RESOLUTION|>--- conflicted
+++ resolved
@@ -1,9 +1,5 @@
 use crate::{
-<<<<<<< HEAD
-    backend::FuncResolver,
-=======
     backend::{FuncResolver, ProtectedCaller},
->>>>>>> de046491
     error::Result,
     import::Imports,
     sig_registry::SigRegistry,
@@ -53,11 +49,7 @@
         Module(inner)
     }
 
-<<<<<<< HEAD
     /// Instantiate a WebAssembly module with the provided imports.
-=======
-    /// Instantiate a webassembly module with the provided imports.
->>>>>>> de046491
     pub fn instantiate(&self, imports: Imports) -> Result<Instance> {
         Instance::new(Rc::clone(&self.0), Box::new(imports))
     }
