--- conflicted
+++ resolved
@@ -1,19 +1,11 @@
 [package]
 name = "wasmer-wasi"
-<<<<<<< HEAD
 version = "2.2.1"
 description = "WASI implementation library for Wasmer WebAssembly runtime"
 categories = ["wasm", "os"]
-=======
-version = "0.15.0"
-description = "Wasmer runtime WASI implementation library"
-license = "MIT"
-authors = ["The Wasmer Engineering Team <engineering@wasmer.io>"]
-repository = "https://github.com/ElrondNetwork/wasmer"
->>>>>>> 1347511d
 keywords = ["wasm", "webassembly", "wasi", "sandbox", "ABI"]
 authors = ["Wasmer Engineering Team <engineering@wasmer.io>"]
-repository = "https://github.com/wasmerio/wasmer"
+repository = "https://github.com/ElrondNetwork/wasmer"
 license = "MIT"
 readme = "README.md"
 edition = "2018"
