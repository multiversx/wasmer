--- conflicted
+++ resolved
@@ -124,12 +124,9 @@
 ) -> Result<(), anyhow::Error> {
     let import_object = wasi_env.import_object(store, module)?;
     let instance = Instance::new(store, module, &import_object)?;
-<<<<<<< HEAD
-=======
 
     wasi_env.initialize(store, &instance)?;
 
->>>>>>> 1d7530dd
     // If this module exports an _initialize function, run that first.
     if let Ok(initialize) = instance.exports.get_function("_initialize") {
         initialize
