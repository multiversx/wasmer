--- conflicted
+++ resolved
@@ -11,16 +11,6 @@
 readme = "README.md"
 
 [dependencies]
-<<<<<<< HEAD
-wasmer-runtime-core = { path = "../runtime-core", version = "0.11.0" }
-cranelift-native = "0.44.0"
-cranelift-codegen = "0.44.0"
-cranelift-entity = "0.44.0"
-cranelift-frontend = { package = "wasmer-clif-fork-frontend", version = "0.44.0" }
-cranelift-wasm = { package = "wasmer-clif-fork-wasm", version = "0.44.0" }
-target-lexicon = "0.8.1"
-wasmparser = { git = "https://github.com/ElrondNetwork/wasmparser.rs" }
-=======
 wasmer-runtime-core = { path = "../runtime-core", version = "0.15.0" }
 cranelift-native = "0.59.0"
 cranelift-codegen = "0.59.0"
@@ -29,7 +19,6 @@
 cranelift-wasm = { package = "wasmer-clif-fork-wasm", version = "0.59.0" }
 target-lexicon = "0.10"
 wasmparser = "0.51.3"
->>>>>>> 548f8b19
 byteorder = "1.3.2"
 nix = "0.15.0"
 libc = "0.2.60"
