// use super::frame_info::{FrameInfo, GlobalFrameInfo, FRAME_INFO};
use std::error::Error;
use std::fmt;
use std::sync::Arc;
use wasm_bindgen::convert::FromWasmAbi;
use wasm_bindgen::prelude::*;
use wasm_bindgen::JsValue;
use wasm_bindgen_downcast::DowncastJS;

pub trait CoreError: fmt::Debug + fmt::Display {
    fn source(&self) -> Option<&(dyn CoreError + 'static)> {
        None
    }

    fn type_id(&self) -> core::any::TypeId
    where
        Self: 'static,
    {
        core::any::TypeId::of::<Self>()
    }

    fn description(&self) -> &str {
        "description() is deprecated; use Display"
    }
    fn cause(&self) -> Option<&dyn CoreError> {
        self.source()
    }
}

impl<T: fmt::Debug + fmt::Display> CoreError for T {}

impl dyn CoreError + 'static {
    /// Returns `true` if the inner type is the same as `T`.
    #[allow(dead_code)]
    pub fn core_is_equal<T: CoreError + 'static>(&self) -> bool {
        let t = core::any::TypeId::of::<T>();
        let concrete = self.type_id();
        t == concrete
    }
}

impl dyn CoreError + Send + Sync + 'static {
    /// Returns `true` if the inner type is the same as `T`.
    #[allow(dead_code)]
    pub fn core_is_equal<T: CoreError + 'static>(&self) -> bool {
        let t = core::any::TypeId::of::<T>();
        let concrete = self.type_id();
        t == concrete
    }
}

impl dyn CoreError + Send {
    #[inline]
    /// Attempts to downcast the box to a concrete type.
    #[allow(dead_code)]
    pub fn downcast_core<T: CoreError + 'static>(
        self: Box<Self>,
    ) -> Result<Box<T>, Box<dyn CoreError + Send>> {
        let err: Box<dyn CoreError> = self;
        <dyn CoreError>::downcast_core(err).map_err(|s| unsafe {
            // Reapply the `Send` marker.
            core::mem::transmute::<Box<dyn CoreError>, Box<dyn CoreError + Send>>(s)
        })
    }
}

impl dyn CoreError + Send + Sync {
    #[inline]
    /// Attempts to downcast the box to a concrete type.
    #[allow(dead_code)]
    pub fn downcast_core<T: CoreError + 'static>(self: Box<Self>) -> Result<Box<T>, Box<Self>> {
        let err: Box<dyn CoreError> = self;
        <dyn CoreError>::downcast_core(err).map_err(|s| unsafe {
            // Reapply the `Send + Sync` marker.
            core::mem::transmute::<Box<dyn CoreError>, Box<dyn CoreError + Send + Sync>>(s)
        })
    }
}

impl dyn CoreError {
    #[inline]
    /// Attempts to downcast the box to a concrete type.
    #[allow(dead_code)]
    pub fn downcast_core<T: CoreError + 'static>(
        self: Box<Self>,
    ) -> Result<Box<T>, Box<dyn CoreError>> {
        if self.core_is_equal::<T>() {
            unsafe {
                let raw: *mut dyn CoreError = Box::into_raw(self);
                Ok(Box::from_raw(raw as *mut T))
            }
        } else {
            Err(self)
        }
    }
}

/// A struct representing an aborted instruction execution, with a message
/// indicating the cause.
#[wasm_bindgen]
#[derive(Clone, DowncastJS)]
pub struct WasmerRuntimeError {
    inner: Arc<RuntimeErrorSource>,
}

/// This type is the same as `WasmerRuntimeError`.
///
/// We use the `WasmerRuntimeError` name to not collide with the
/// `RuntimeError` in JS.
pub type RuntimeError = WasmerRuntimeError;

impl PartialEq for RuntimeError {
    fn eq(&self, other: &Self) -> bool {
        Arc::ptr_eq(&self.inner, &other.inner)
    }
}

/// The source of the `RuntimeError`.
#[derive(Debug)]
enum RuntimeErrorSource {
    Generic(String),
    #[cfg(feature = "std")]
    User(Box<dyn Error + Send + Sync>),
    #[cfg(feature = "core")]
    User(Box<dyn CoreError + Send + Sync>),
    Js(JsValue),
}

/// This is a hack to ensure the error type is Send+Sync
unsafe impl Send for RuntimeErrorSource {}
unsafe impl Sync for RuntimeErrorSource {}

impl fmt::Display for RuntimeErrorSource {
    fn fmt(&self, f: &mut fmt::Formatter<'_>) -> fmt::Result {
        match self {
            Self::Generic(s) => write!(f, "{}", s),
            Self::User(s) => write!(f, "{}", s),
            Self::Js(s) => write!(f, "{:?}", s),
        }
    }
}

impl RuntimeError {
    /// Creates a new generic `RuntimeError` with the given `message`.
    ///
    /// # Example
    /// ```
    /// let trap = wasmer_compiler::RuntimeError::new("unexpected error");
    /// assert_eq!("unexpected error", trap.message());
    /// ```
    pub fn new<I: Into<String>>(message: I) -> Self {
        RuntimeError {
            inner: Arc::new(RuntimeErrorSource::Generic(message.into())),
        }
    }

    /// Raises a custom user Error
    #[deprecated(since = "2.1.1", note = "return a Result from host functions instead")]
    #[cfg(feature = "std")]
    pub(crate) fn raise(error: Box<dyn Error + Send + Sync>) -> ! {
        let error = Self::user(error);
        let js_error: JsValue = error.into();
        wasm_bindgen::throw_val(js_error)
    }

    /// Raises a custom user Error
    #[deprecated(since = "2.1.1", note = "return a Result from host functions instead")]
    #[cfg(feature = "core")]
    pub(crate) fn raise(error: Box<dyn CoreError + Send + Sync>) -> ! {
        let error = Self::user(error);
        let js_error: JsValue = error.into();
        wasm_bindgen::throw_val(js_error)
    }

    /// Creates a custom user Error.
    ///
    /// This error object can be passed through Wasm frames and later retrieved
    /// using the `downcast` method.
    #[cfg(feature = "std")]
    pub fn user(error: Box<dyn Error + Send + Sync>) -> Self {
        match error.downcast::<Self>() {
            // The error is already a RuntimeError, we return it directly
            Ok(runtime_error) => *runtime_error,
            Err(error) => RuntimeError {
                inner: Arc::new(RuntimeErrorSource::User(error)),
            },
        }
    }

    #[cfg(feature = "core")]
    pub fn user(error: Box<dyn CoreError + Send + Sync>) -> Self {
        match error.downcast_core::<Self>() {
            // The error is already a RuntimeError, we return it directly
            Ok(runtime_error) => *runtime_error,
            Err(error) => RuntimeError {
                inner: Arc::new(RuntimeErrorSource::User(error)),
            },
        }
    }

    /// Returns a reference the `message` stored in `Trap`.
    pub fn message(&self) -> String {
        format!("{}", self.inner)
    }

    /// Attempts to downcast the `RuntimeError` to a concrete type.
    pub fn downcast<T: Error + 'static>(self) -> Result<T, Self> {
        match Arc::try_unwrap(self.inner) {
            // We only try to downcast user errors
            #[cfg(feature = "std")]
            Ok(RuntimeErrorSource::User(err)) if err.is::<T>() => Ok(*err.downcast::<T>().unwrap()),
            #[cfg(feature = "core")]
            Ok(RuntimeErrorSource::User(err)) if (*err).core_is_equal::<T>() => {
                Ok(*err.downcast_core::<T>().unwrap())
            }
            Ok(inner) => Err(Self {
                inner: Arc::new(inner),
            }),
            Err(inner) => Err(Self { inner }),
        }
    }

    /// Returns true if the `RuntimeError` is the same as T
    pub fn is<T: Error + 'static>(&self) -> bool {
        match self.inner.as_ref() {
            #[cfg(feature = "std")]
            RuntimeErrorSource::User(err) => err.is::<T>(),
            #[cfg(feature = "core")]
            RuntimeErrorSource::User(err) => (*err).core_is_equal::<T>(),
            _ => false,
        }
    }
}

impl fmt::Debug for RuntimeError {
    fn fmt(&self, f: &mut fmt::Formatter<'_>) -> fmt::Result {
        f.debug_struct("RuntimeError")
            .field("source", &self.inner)
            .finish()
    }
}

impl fmt::Display for RuntimeError {
    fn fmt(&self, f: &mut fmt::Formatter<'_>) -> fmt::Result {
        write!(f, "RuntimeError: {}", self.message())?;
        Ok(())
    }
}

#[cfg(feature = "std")]
impl std::error::Error for RuntimeError {
    fn source(&self) -> Option<&(dyn std::error::Error + 'static)> {
        match self.inner.as_ref() {
            RuntimeErrorSource::User(err) => Some(&**err),
            _ => None,
        }
    }
}

<<<<<<< HEAD
pub fn generic_of_jsval<T: FromWasmAbi<Abi = u32>>(
    js: JsValue,
    classname: &str,
) -> Result<T, JsValue> {
    use js_sys::{Object, Reflect};
    let ctor_name = Object::get_prototype_of(&js).constructor().name();
    if ctor_name == classname {
        #[allow(unused_unsafe)]
        let ptr = unsafe { Reflect::get(&js, &JsValue::from_str("ptr"))? };
        match ptr.as_f64() {
            Some(ptr_f64) => {
                let foo = unsafe { T::from_abi(ptr_f64 as u32) };
                Ok(foo)
            }
            None => {
                // We simply relay the js value
                Err(js)
            }
        }
    } else {
        Err(js)
    }
}

=======
>>>>>>> 87bc54c9
impl From<JsValue> for RuntimeError {
    fn from(original: JsValue) -> Self {
        // We try to downcast the error and see if it's
        // an instance of RuntimeError instead, so we don't need
        // to re-wrap it.
        WasmerRuntimeError::downcast_js(original).unwrap_or_else(|js| RuntimeError {
            inner: Arc::new(RuntimeErrorSource::Js(js)),
        })
    }
}<|MERGE_RESOLUTION|>--- conflicted
+++ resolved
@@ -257,7 +257,6 @@
     }
 }
 
-<<<<<<< HEAD
 pub fn generic_of_jsval<T: FromWasmAbi<Abi = u32>>(
     js: JsValue,
     classname: &str,
@@ -282,8 +281,6 @@
     }
 }
 
-=======
->>>>>>> 87bc54c9
 impl From<JsValue> for RuntimeError {
     fn from(original: JsValue) -> Self {
         // We try to downcast the error and see if it's
