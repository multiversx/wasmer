--- conflicted
+++ resolved
@@ -32,12 +32,8 @@
     queries::get_bindings_query::ProgrammingLanguage,
 };
 
-<<<<<<< HEAD
-=======
 pub static PACKAGE_TOML_FILE_NAME: &str = "wasmer.toml";
 pub static PACKAGE_TOML_FALLBACK_NAME: &str = "wapm.toml";
-
->>>>>>> d5adde84
 pub static GLOBAL_CONFIG_FILE_NAME: &str = "wasmer.toml";
 
 #[derive(Debug, Clone, PartialEq, PartialOrd, Eq, Ord)]
@@ -404,28 +400,8 @@
     })
 }
 
-<<<<<<< HEAD
-pub fn get_wasmer_root_dir(#[cfg(test)] test_name: &str) -> Option<PathBuf> {
-    #[cfg(test)]
-    {
-        WasmerConfig::get_folder(test_name).ok()
-    }
-    #[cfg(not(test))]
-    {
-        WasmerConfig::get_folder().ok()
-    }
-}
-
-pub fn get_checkouts_dir(#[cfg(test)] test_name: &str) -> Option<PathBuf> {
-    #[cfg(test)]
-    let root_dir = get_wasmer_root_dir(test_name)?;
-    #[cfg(not(test))]
-    let root_dir = get_wasmer_root_dir()?;
-    Some(root_dir.join("checkouts"))
-=======
 pub fn get_checkouts_dir(wasmer_dir: &Path) -> PathBuf {
     wasmer_dir.join("checkouts")
->>>>>>> d5adde84
 }
 
 pub fn get_webc_dir(wasmer_dir: &Path) -> PathBuf {
@@ -600,14 +576,7 @@
     use crate::queries::{who_am_i_query, WhoAmIQuery};
     use graphql_client::GraphQLQuery;
 
-<<<<<<< HEAD
-    #[cfg(test)]
-    let config = WasmerConfig::from_file(test_name);
-    #[cfg(not(test))]
-    let config = WasmerConfig::from_file();
-=======
     let config = PartialWapmConfig::from_file(wasmer_dir);
->>>>>>> d5adde84
 
     let config = config
         .map_err(|e| anyhow::anyhow!("{e}"))
@@ -655,17 +624,9 @@
     Ok(true)
 }
 
-<<<<<<< HEAD
-pub fn get_all_available_registries(#[cfg(test)] test_name: &str) -> Result<Vec<String>, String> {
-    #[cfg(test)]
-    let config = WasmerConfig::from_file(test_name)?;
-    #[cfg(not(test))]
-    let config = WasmerConfig::from_file()?;
-=======
+
 pub fn get_all_available_registries(wasmer_dir: &Path) -> Result<Vec<String>, String> {
     let config = PartialWapmConfig::from_file(wasmer_dir)?;
->>>>>>> d5adde84
-
     let mut registries = Vec::new();
     for login in config.registry.tokens {
         registries.push(format_graphql(&login.registry));
