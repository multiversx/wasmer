[package]
<<<<<<< HEAD
name = "wasmer-workspace"
version = "2.2.1"
description = "Wasmer workspace"
authors = ["Wasmer Engineering Team <engineering@wasmer.io>"]
repository = "https://github.com/wasmerio/wasmer"
=======
name = "wasmer"
version = "0.15.0"
authors = ["The Wasmer Engineering Team <engineering@wasmer.io>"]
edition = "2018"
repository = "https://github.com/ElrondNetwork/wasmer"
publish = true
description = "High-Performance WebAssembly JIT interpreter"
>>>>>>> 1347511d
license = "MIT"
edition = "2018"
publish = false
autoexamples = false

[dependencies]
wasmer = { version = "=2.2.1", path = "lib/api", default-features = false }
wasmer-compiler = { version = "=2.2.1", path = "lib/compiler" }
wasmer-compiler-cranelift = { version = "=2.2.1", path = "lib/compiler-cranelift", optional = true }
wasmer-compiler-singlepass = { version = "=2.2.1", path = "lib/compiler-singlepass", optional = true }
wasmer-compiler-llvm = { version = "=2.2.1", path = "lib/compiler-llvm", optional = true }
wasmer-emscripten = { version = "=2.2.1", path = "lib/emscripten", optional = true }
wasmer-engine = { version = "=2.2.1", path = "lib/engine" }
wasmer-engine-universal = { version = "=2.2.1", path = "lib/engine-universal", optional = true }
wasmer-engine-dylib = { version = "=2.2.1", path = "lib/engine-dylib", optional = true }
wasmer-engine-staticlib = { version = "=2.2.1", path = "lib/engine-staticlib", optional = true }
wasmer-wasi = { version = "=2.2.1", path = "lib/wasi", optional = true }
wasmer-wast = { version = "=2.2.1", path = "tests/lib/wast", optional = true }
wasi-test-generator = { version = "=2.2.1", path = "tests/wasi-wast", optional = true }
wasmer-cache = { version = "=2.2.1", path = "lib/cache", optional = true }
wasmer-types = { version = "=2.2.1", path = "lib/types" }
wasmer-middlewares = { version = "=2.2.1", path = "lib/middlewares", optional = true }
cfg-if = "1.0"

[workspace]
members = [
<<<<<<< HEAD
    "lib/api",
    "lib/cache",
    "lib/c-api",
    "lib/cli",
    "lib/compiler",
    "lib/compiler-cranelift",
    "lib/compiler-singlepass",
    "lib/compiler-llvm",
    "lib/derive",
=======
    # "lib/clif-backend",
    "lib/singlepass-backend",
    "lib/runtime",
    "lib/runtime-core",
    "lib/runtime-core-tests",
>>>>>>> 1347511d
    "lib/emscripten",
    "lib/engine",
    "lib/engine-universal",
    "lib/engine-dylib",
    "lib/engine-staticlib",
    "lib/object",
    "lib/vfs",
    "lib/vm",
    "lib/wasi",
    "lib/wasi-types",
    "lib/wasi-experimental-io-devices",
    "lib/types",
    "tests/wasi-wast",
    "tests/lib/wast",
    "tests/lib/compiler-test-derive",
    "tests/integration/cli",
    "tests/integration/ios",
    "fuzz",
]
resolver = "2"

[build-dependencies]
test-generator = { path = "tests/lib/test-generator" }
build-deps = "0.1.4"
anyhow = "1.0"
glob = "0.3"
rustc_version = "0.4"

[dev-dependencies]
anyhow = "1.0"
criterion = "0.3"
lazy_static = "1.4"
serial_test = "0.5"
wasmer-engine-dummy = { path = "tests/lib/engine-dummy" }
compiler-test-derive = { path = "tests/lib/compiler-test-derive" }
tempfile = "3.1"
loupe = "0.1"
# For logging tests using the `RUST_LOG=debug` when testing
test-log = { version = "0.2", default-features = false, features = ["trace"] }
tracing = { version = "0.1", default-features = false, features = ["log"] }
tracing-subscriber = { version = "0.3", default-features = false, features = ["env-filter", "fmt"] }

[features]
<<<<<<< HEAD
# Don't add the compiler features in default, please add them on the Makefile
# since we might want to autoconfigure them depending on the availability on the host.
default = [
    "wat",
    "wast",
    "universal",
    "dylib",
    "staticlib",
    "cache",
    "wasi",
    "emscripten",
    "middlewares",
=======
default = ["fast-tests", "wasi", "backend-singlepass", "wabt"]
"loader-kernel" = ["wasmer-kernel-loader"]
debug = ["fern", "log/max_level_debug", "log/release_max_level_debug"]
trace = ["fern", "log/max_level_trace", "log/release_max_level_trace"]
docs = ["wasmer-runtime/docs"]
# This feature will allow cargo test to run much faster
fast-tests = []
backend-cranelift = [
    "wasmer-clif-backend",
    "wasmer-clif-backend/generate-debug-information",
    "wasmer-runtime-core/generate-debug-information",
    "wasmer-runtime/cranelift",
    "wasmer-middleware-common-tests/clif",
>>>>>>> 1347511d
]
engine = []
universal = [
    "wasmer-engine-universal",
    "engine",
]
<<<<<<< HEAD
dylib = [
    "wasmer-engine-dylib",
    "engine",
=======
backend-singlepass = [
    "wasmer-singlepass-backend",
    "wasmer-singlepass-backend/deterministic-execution",
    "wasmer-runtime-core/backend-singlepass",
    "wasmer-runtime/singlepass",
    "wasmer-middleware-common-tests/singlepass",
>>>>>>> 1347511d
]
staticlib = [
    "wasmer-engine-staticlib",
    "engine",
]
cache = ["wasmer-cache"]
wast = ["wasmer-wast"]
wasi = ["wasmer-wasi"]
emscripten = ["wasmer-emscripten"]
wat = ["wasmer/wat"]
compiler = [
    "wasmer/compiler",
    "wasmer-compiler/translator",
    "wasmer-engine-universal/compiler",
    "wasmer-engine-dylib/compiler",
    "wasmer-engine-staticlib/compiler",
]
singlepass = [
    "wasmer-compiler-singlepass",
    "compiler",
]
cranelift = [
    "wasmer-compiler-cranelift",
    "compiler",
]
llvm = [
    "wasmer-compiler-llvm",
    "compiler",
]
middlewares = ["wasmer-middlewares"]

# Testing features
test-singlepass = [
    "singlepass",
]
test-cranelift = [
    "cranelift",
]
test-llvm = [
    "llvm",
]

test-dylib = [
    "dylib",
    "test-generator/test-dylib",
]
test-universal = [
    "universal",
    "test-generator/test-universal",
]

# Specifies that we're running in coverage testing mode. This disables tests
# that raise signals because that interferes with tarpaulin.
coverage = []

[profile.dev]
split-debuginfo = "unpacked"

[[bench]]
name = "static_and_dynamic_functions"
harness = false

[[example]]
name = "early-exit"
path = "examples/early_exit.rs"
required-features = ["cranelift"]

[[example]]
name = "engine-universal"
path = "examples/engine_universal.rs"
required-features = ["cranelift"]

[[example]]
name = "engine-dylib"
path = "examples/engine_dylib.rs"
required-features = ["cranelift"]

[[example]]
name = "engine-headless"
path = "examples/engine_headless.rs"
required-features = ["cranelift"]

[[example]]
name = "platform-headless-ios"
path = "examples/platform_ios_headless.rs"
required-features = ["cranelift"]

[[example]]
name = "cross-compilation"
path = "examples/engine_cross_compilation.rs"
required-features = ["cranelift"]

[[example]]
name = "compiler-singlepass"
path = "examples/compiler_singlepass.rs"
required-features = ["singlepass"]

[[example]]
name = "compiler-cranelift"
path = "examples/compiler_cranelift.rs"
required-features = ["cranelift"]

[[example]]
name = "compiler-llvm"
path = "examples/compiler_llvm.rs"
required-features = ["llvm"]

[[example]]
name = "exported-function"
path = "examples/exports_function.rs"
required-features = ["cranelift"]

[[example]]
name = "exported-global"
path = "examples/exports_global.rs"
required-features = ["cranelift"]

[[example]]
name = "exported-memory"
path = "examples/exports_memory.rs"
required-features = ["cranelift"]

[[example]]
name = "imported-function"
path = "examples/imports_function.rs"
required-features = ["cranelift"]

[[example]]
name = "imported-global"
path = "examples/imports_global.rs"
required-features = ["cranelift"]

[[example]]
name = "tunables-limit-memory"
path = "examples/tunables_limit_memory.rs"
required-features = ["cranelift"]

[[example]]
name = "wasi"
path = "examples/wasi.rs"
required-features = ["cranelift", "wasi"]

[[example]]
name = "wasi-pipes"
path = "examples/wasi_pipes.rs"
required-features = ["cranelift", "wasi"]

[[example]]
name = "table"
path = "examples/table.rs"
required-features = ["cranelift"]

[[example]]
name = "memory"
path = "examples/memory.rs"
required-features = ["cranelift"]

[[example]]
name = "instance"
path = "examples/instance.rs"
required-features = ["cranelift"]

[[example]]
name = "errors"
path = "examples/errors.rs"
required-features = ["cranelift"]

[[example]]
name = "imported-function-env"
path = "examples/imports_function_env.rs"
required-features = ["cranelift"]

[[example]]
name = "hello-world"
path = "examples/hello_world.rs"
required-features = ["cranelift"]

[[example]]
name = "metering"
path = "examples/metering.rs"
required-features = ["cranelift"]

<<<<<<< HEAD
[[example]]
name = "imports-exports"
path = "examples/imports_exports.rs"
required-features = ["cranelift"]

[[example]]
name = "features"
path = "examples/features.rs"
required-features = ["cranelift"]
=======
[profile.dev]
opt-level = 0      # controls the `--opt-level` the compiler builds with.
                   # 0-1 is good for debugging. 2 is well-optimized. Max is 3.
                   # 's' attempts to reduce size, 'z' reduces size even more.
debug = true       # (u32 or bool) Include debug information (debug symbols).
                   # Equivalent to `-C debuginfo=2` compiler flag.
rpath = false      # controls whether compiler should set loader paths.
                   # If true, passes `-C rpath` flag to the compiler.
lto = false        # Link Time Optimization usually reduces size of binaries
                   # and static libraries. Increases compilation time.
                   # If true, passes `-C lto` flag to the compiler, and if a
                   # string is specified like 'thin' then `-C lto=thin` will
                   # be passed.
debug-assertions = true # controls whether debug assertions are enabled
                   # (e.g., debug_assert!() and arithmetic overflow checks)
codegen-units = 16 # if > 1 enables parallel code generation which improves
                   # compile times, but prevents some optimizations.
                   # Passes `-C codegen-units`.
panic = 'unwind'   # panic strategy (`-C panic=...`), can also be 'abort'
incremental = true # whether or not incremental compilation is enabled
                   # This can be overridden globally with the CARGO_INCREMENTAL
                   # environment variable or `build.incremental` config
                   # variable. Incremental is only used for path sources.
overflow-checks = true # use overflow checks for integer arithmetic.
                   # Passes the `-C overflow-checks=...` flag to the compiler.
>>>>>>> 1347511d
<|MERGE_RESOLUTION|>--- conflicted
+++ resolved
@@ -1,19 +1,9 @@
 [package]
-<<<<<<< HEAD
 name = "wasmer-workspace"
 version = "2.2.1"
 description = "Wasmer workspace"
 authors = ["Wasmer Engineering Team <engineering@wasmer.io>"]
-repository = "https://github.com/wasmerio/wasmer"
-=======
-name = "wasmer"
-version = "0.15.0"
-authors = ["The Wasmer Engineering Team <engineering@wasmer.io>"]
-edition = "2018"
 repository = "https://github.com/ElrondNetwork/wasmer"
-publish = true
-description = "High-Performance WebAssembly JIT interpreter"
->>>>>>> 1347511d
 license = "MIT"
 edition = "2018"
 publish = false
@@ -40,23 +30,11 @@
 
 [workspace]
 members = [
-<<<<<<< HEAD
-    "lib/api",
-    "lib/cache",
-    "lib/c-api",
-    "lib/cli",
-    "lib/compiler",
-    "lib/compiler-cranelift",
-    "lib/compiler-singlepass",
-    "lib/compiler-llvm",
-    "lib/derive",
-=======
     # "lib/clif-backend",
     "lib/singlepass-backend",
     "lib/runtime",
     "lib/runtime-core",
     "lib/runtime-core-tests",
->>>>>>> 1347511d
     "lib/emscripten",
     "lib/engine",
     "lib/engine-universal",
@@ -100,7 +78,6 @@
 tracing-subscriber = { version = "0.3", default-features = false, features = ["env-filter", "fmt"] }
 
 [features]
-<<<<<<< HEAD
 # Don't add the compiler features in default, please add them on the Makefile
 # since we might want to autoconfigure them depending on the availability on the host.
 default = [
@@ -113,39 +90,15 @@
     "wasi",
     "emscripten",
     "middlewares",
-=======
-default = ["fast-tests", "wasi", "backend-singlepass", "wabt"]
-"loader-kernel" = ["wasmer-kernel-loader"]
-debug = ["fern", "log/max_level_debug", "log/release_max_level_debug"]
-trace = ["fern", "log/max_level_trace", "log/release_max_level_trace"]
-docs = ["wasmer-runtime/docs"]
-# This feature will allow cargo test to run much faster
-fast-tests = []
-backend-cranelift = [
-    "wasmer-clif-backend",
-    "wasmer-clif-backend/generate-debug-information",
-    "wasmer-runtime-core/generate-debug-information",
-    "wasmer-runtime/cranelift",
-    "wasmer-middleware-common-tests/clif",
->>>>>>> 1347511d
 ]
 engine = []
 universal = [
     "wasmer-engine-universal",
     "engine",
 ]
-<<<<<<< HEAD
 dylib = [
     "wasmer-engine-dylib",
     "engine",
-=======
-backend-singlepass = [
-    "wasmer-singlepass-backend",
-    "wasmer-singlepass-backend/deterministic-execution",
-    "wasmer-runtime-core/backend-singlepass",
-    "wasmer-runtime/singlepass",
-    "wasmer-middleware-common-tests/singlepass",
->>>>>>> 1347511d
 ]
 staticlib = [
     "wasmer-engine-staticlib",
@@ -328,7 +281,6 @@
 path = "examples/metering.rs"
 required-features = ["cranelift"]
 
-<<<<<<< HEAD
 [[example]]
 name = "imports-exports"
 path = "examples/imports_exports.rs"
@@ -338,7 +290,7 @@
 name = "features"
 path = "examples/features.rs"
 required-features = ["cranelift"]
-=======
+
 [profile.dev]
 opt-level = 0      # controls the `--opt-level` the compiler builds with.
                    # 0-1 is good for debugging. 2 is well-optimized. Max is 3.
@@ -363,5 +315,4 @@
                    # environment variable or `build.incremental` config
                    # variable. Incremental is only used for path sources.
 overflow-checks = true # use overflow checks for integer arithmetic.
-                   # Passes the `-C overflow-checks=...` flag to the compiler.
->>>>>>> 1347511d
+                   # Passes the `-C overflow-checks=...` flag to the compiler.